using MarketData
FactCheck.setstyle(:compact)
FactCheck.onlystats(true)

facts("TimeSeries readwrite parses csv file correctly") do

    context("1d values array works") do
        @fact typeof(cl.values) --> Array{Float64,1}
    end

    context("2d values array works") do
        @fact typeof(ohlc.values) --> Array{Float64,2}
    end

    context("timestamp parses to correct type") do
        @fact typeof(cl.timestamp)        --> Vector{Date}
        @fact typeof(datetime1.timestamp) --> Vector{DateTime}
    end

    context("meta field is correctly constructed") do
        @fact AAPL.meta  --> "AAPL"
        @fact BA.meta    --> "BA"
        @fact CAT.meta   --> "CAT"
        @fact DELL.meta  --> "DELL"
        @fact EBAY.meta  --> "EBAY"
        @fact mdata.meta --> "Apple"
    end
end

facts("const objects have expected length") do

    context("test objects") do
        @fact length(datetime1) --> 5
        @fact length(op)        --> 500
        @fact length(cl)        --> 500
        @fact length(ohlc)      --> 500
        @fact length(ohlcv)     --> 500
        @fact length(mdata)     --> 500
    end

    context("historical data sets") do
        @fact length(AAPL) --> 8336
        @fact length(BA)   --> 13090
        @fact length(CAT)  --> 13090
<<<<<<< HEAD
        @fact length(DELL) --> 6388
=======
        @fact length(DELL) --> 6353
        @fact length(EBAY) --> 3842
>>>>>>> 52f62fad
    end
end<|MERGE_RESOLUTION|>--- conflicted
+++ resolved
@@ -42,11 +42,7 @@
         @fact length(AAPL) --> 8336
         @fact length(BA)   --> 13090
         @fact length(CAT)  --> 13090
-<<<<<<< HEAD
-        @fact length(DELL) --> 6388
-=======
-        @fact length(DELL) --> 6353
-        @fact length(EBAY) --> 3842
->>>>>>> 52f62fad
+        @fact length(DELL) --> 6352
+        @fact length(EBAY) --> 3841
     end
 end